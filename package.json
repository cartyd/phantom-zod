{
  "name": "phantom-zod",
<<<<<<< HEAD
  "version": "1.7.0",
=======
  "version": "1.7.2",
>>>>>>> 7e4ddac9
  "type": "module",
  "description": "TypeScript-first schema validation library built on Zod",
  "main": "dist/index.js",
  "types": "dist/index.d.ts",
  "scripts": {
    "build": "tsc && cp -r src/localization/locales/*.json dist/localization/locales/",
    "dev": "tsc --watch",
    "test": "jest",
    "test:watch": "jest --watch",
    "test:coverage": "jest --coverage",
    "lint": "eslint src/**/*.ts",
    "lint:fix": "eslint src/**/*.ts --fix",
    "format": "prettier --write src/**/*.ts",
    "validate": "npm run format && npm run lint && npm run test && npm run build",
    "prepare": "husky install",
    "release": "./scripts/prepare-release.sh",
    "release:patch": "./scripts/release-patch.sh",
    "release:minor": "./scripts/release-minor.sh",
    "release:major": "./scripts/release-major.sh"
  },
  "keywords": [
    "schema",
    "validation",
    "typescript"
  ],
  "author": "Dave Carty",
  "license": "ISC",
  "devDependencies": {
    "@types/jest": "^30.0.0",
    "@types/node": "^24.1.0",
    "@typescript-eslint/eslint-plugin": "^8.38.0",
    "@typescript-eslint/parser": "^8.38.0",
    "eslint": "^9.32.0",
    "husky": "^9.1.7",
    "jest": "^30.0.5",
    "lint-staged": "^16.1.5",
    "prettier": "^3.0.0",
    "ts-jest": "^29.4.0",
    "typescript": "^5.0.0"
  },
  "dependencies": {
    "zod": "^4.0.13"
  },
  "lint-staged": {
    "src/**/*.{ts,tsx}": [
      "eslint --fix",
      "prettier --write"
    ]
  }
}<|MERGE_RESOLUTION|>--- conflicted
+++ resolved
@@ -1,10 +1,6 @@
 {
   "name": "phantom-zod",
-<<<<<<< HEAD
-  "version": "1.7.0",
-=======
   "version": "1.7.2",
->>>>>>> 7e4ddac9
   "type": "module",
   "description": "TypeScript-first schema validation library built on Zod",
   "main": "dist/index.js",
